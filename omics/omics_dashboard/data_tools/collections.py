--- conflicted
+++ resolved
@@ -202,12 +202,6 @@
     new_data['owner_id'] = user.id
     new_data['creator_id'] = user.id
     print('check permissions on samples:\n')
-<<<<<<< HEAD
-    for filename in filenames:
-        if not is_read_permitted(user_id, mdt.get_collection_metadata(filename)):
-            raise AuthException(f'User {user_id} is not permitted to access file {filename}')
-    h5_merge(filenames, outfilename, orientation="vert", reserved_paths=['/x'], sort_by=sort_by, align_at='/x')
-=======
     for sample in samples:
         if not is_read_permitted(user, sample):
             raise AuthException(f'User {user.id} is not permitted to access sample {sample.id}')
@@ -217,9 +211,7 @@
     db.session.commit()
     new_collection.filename = f'{DATADIR}/collections/{new_collection.id}.h5'
     db.session.commit()
-    h5_merge(filenames, new_collection.filename, orientation="vert", reserved_paths=['/x'], sort_by=sort_by)
->>>>>>> 45b6e201
-    # TODO: allow samples aligned at 'x' with NaN padding
+    h5_merge(filenames, new_collection.filename, orientation='vert', reserved_paths=['/x'], sort_by=sort_by)
     update_collection(user, new_collection, new_data)
     return new_collection
 
