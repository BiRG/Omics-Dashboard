--- conflicted
+++ resolved
@@ -259,15 +259,10 @@
 
 
 def merge_collections(user: User, collections: List[Collection], new_data: Dict[str, Any]) -> Collection:
-<<<<<<< HEAD
-    collection_id_str = ' + '.join([str(collection.id) for collection in collections])
-    infilenames = [collection.filename for collection in collections]
-=======
->>>>>>> 8c3321e3
     first_collection = collections.pop(0)
     new_collection = Collection(user_group=first_collection.user_group,
                                 analyses=first_collection.analyses,
-                                name=f'{first_collection.name} (Collections {collection_id_str})',
+                                name='Copy of ' + first_collection.name,
                                 description=first_collection.description,
                                 group_can_read=first_collection.group_can_read,
                                 group_can_write=first_collection.group_can_write,
@@ -280,16 +275,9 @@
     db.session.commit()
     new_collection.filename = f'{DATADIR}/collections/{new_collection.id}.h5'
     db.session.commit()
-<<<<<<< HEAD
-    # shutil.copy(first_collection.filename, new_collection.filename)
-
-    h5_merge(infilenames, new_collection.filename, orientation='vert', reserved_paths=['/x'], align_at='/x',
-             merge_attributes=False)
-=======
     shutil.copy(first_collection.filename, new_collection.filename)
     infilenames = [collection.filename for collection in collections]
     h5_merge(infilenames, new_collection.filename, orientation='vert', reserved_paths=['/x'], align_at='/x')
->>>>>>> 8c3321e3
     return update_collection(user, new_collection, new_data)
 
 
